--- conflicted
+++ resolved
@@ -374,7 +374,7 @@
                 s2_gloss = self.wordnet.get_noun_synset(s2).gloss
                 fh.write("%s\t%s\t%s\t%s\t%s\n" % (lemma, joined_basic_types, s1, s2,  '|'.join([s1_gloss, s2_gloss])))
 
-<<<<<<< HEAD
+
 def create_parallel(write_output_p = False):
     wn = WordNet('3.1')
     wn.add_basic_types()
@@ -391,6 +391,7 @@
     p = Parallel(wn)
     #p.top_pair_parallels(10, 10000)
     p.filter_pair_file()
+
 
 class Parallel():
 
@@ -411,101 +412,6 @@
     # /// add a class to hold the sister synsets and its parallel words/synsets
     #class sister_pair(self):
         #self.synset
-=======
-
-
-class SemcorWordnetMappings(object):
-
-    """Class for creating a file with mappings from lemmas in Semcor and their
-    senses to wordnet synsets (that is, some elements from those synsets). These
-    mappings are intended to be used by the semcor browser (see the repository
-    at https://github.com/marcverhagen/semcor).
-
-    The content of the file looks as follows (note that the indentation in the
-    real file is one or two tabs):
-
-    friday
-        friday%1:28:00::
-            15189510
-            noun
-            tme
-            Friday.28.0 Fri.28.0
-            the sixth day of the week; the fifth working day
-
-    For each lemma ("Friday" in this case) it has a list of senses (just the one
-    here: "friday%1:28:00::") and for each sense it lists the synset identifier,
-    the category, the basic types, the synset description (list of lemmas with
-    sense numbers) and the synset gloss.
-
-    To generate this file do the following from a Python3 prompt:
-
-       >>> from semcor_cl import SemcorWordnetMappings
-       >>> m = SemcorWordnetMappings()
-       >>> m.print_mappings()
-
-    Results are written to data/corelex-3.1-semcor_lemma2synset.txt.
-
-    """
-
-    def __init__(self):
-        self.wn = WordNet('3.1')
-        self.wn.add_basic_types()
-        self.sc = SemCorF(self.wn, SEMCOR_DIR, write_output_p=False)
-        self.sc_lemmas = list(self.sc.dn_lemma2cf.keys())
-        self.lemma2sense = {}
-        self.mappings = {}
-        self._set_lemma_to_sense_idx()
-        self._set_mappings()
-
-    def _set_lemma_to_sense_idx(self):
-        self.lemma2sense = {}
-        for lemma in self.sc.wordnet._sense_idx:
-            short_form = lemma.split('%')[0]
-            self.lemma2sense.setdefault(short_form, []).append(lemma)
-
-    def _set_mappings(self):
-        self.mappings = {}
-        for lemma in self.sc_lemmas:
-            self.mappings[lemma] = []
-            for sense, ssid, ss in self._get_synsets(lemma):
-                self.mappings[lemma].append([sense, ssid, ss])
-
-    def _get_synsets(self, lemma):
-        synsets = []
-        for sense in self.lemma2sense[lemma]:
-            ssid = self.sc.wordnet._sense_idx.get(sense)
-            ss = self.sc.wordnet.get_noun_synset(ssid)
-            if ss is not None:
-                synsets.append([sense, ssid, ss])
-            else:
-                ss = self.sc.wordnet.get_verb_synset(ssid)
-                if ss is not None:
-                    synsets.append([sense, ssid, ss])
-        return synsets
-
-    def print_mappings(self):
-        """Save the mappings to data/corelex-3.1-semcor_lemma2synset.txt."""
-        fname = self.corelex_semcor_lemma2synset_file()
-        with open(fname, 'w') as fh:
-            for lemma in sorted(self.mappings):
-                fh.write(lemma + "\n")
-                for sense, ssid, ss in self.mappings[lemma]:
-                    btypes = ' '.join(sorted(ss.basic_types))
-                    fh.write("\t%s\n" % sense)
-                    fh.write("\t\t%s\n" % ssid)
-                    fh.write("\t\t%s\n" % ss.cat)
-                    fh.write("\t\t%s\n" % btypes)
-                    fh.write("\t\t%s\n" % ss.words_as_string())
-                    fh.write("\t\t%s\n" % ss.gloss)
-                fh.write("\n")
-
-    def corelex_semcor_lemma2synset_file(self):
-        # output file with mappings from senses to synset information and basic
-        # types if available
-        return "data/corelex-%s-semcor_lemma2synset.txt" % self.sc.cl_version
-
->>>>>>> 8c534fc6
-        
 
     def word2bt_synsets(self, word, basic_type):
         word_synset_ids = []
@@ -628,7 +534,98 @@
                 count = d_pairs[bt_pair]
                 if (basic_type_1 != basic_type_2) and (count >= min_count):
                     filtered_str.write("%i\t%s\t%s\t%s %s\t%s\n\n" % (count, bt_pair, lemma, sid1, sid2, glosses))
-        
+
+
+class SemcorWordnetMappings(object):
+
+    """Class for creating a file with mappings from lemmas in Semcor and their
+    senses to wordnet synsets (that is, some elements from those synsets). These
+    mappings are intended to be used by the semcor browser (see the repository
+    at https://github.com/marcverhagen/semcor).
+
+    The content of the file looks as follows (note that the indentation in the
+    real file is one or two tabs):
+
+    friday
+        friday%1:28:00::
+            15189510
+            noun
+            tme
+            Friday.28.0 Fri.28.0
+            the sixth day of the week; the fifth working day
+
+    For each lemma ("Friday" in this case) it has a list of senses (just the one
+    here: "friday%1:28:00::") and for each sense it lists the synset identifier,
+    the category, the basic types, the synset description (list of lemmas with
+    sense numbers) and the synset gloss.
+
+    To generate this file do the following from a Python3 prompt:
+
+       >>> from semcor_cl import SemcorWordnetMappings
+       >>> m = SemcorWordnetMappings()
+       >>> m.print_mappings()
+
+    Results are written to data/corelex-3.1-semcor_lemma2synset.txt.
+
+    """
+
+    def __init__(self):
+        self.wn = WordNet('3.1')
+        self.wn.add_basic_types()
+        self.sc = SemCorF(self.wn, SEMCOR_DIR, write_output_p=False)
+        self.sc_lemmas = list(self.sc.dn_lemma2cf.keys())
+        self.lemma2sense = {}
+        self.mappings = {}
+        self._set_lemma_to_sense_idx()
+        self._set_mappings()
+
+    def _set_lemma_to_sense_idx(self):
+        self.lemma2sense = {}
+        for lemma in self.sc.wordnet._sense_idx:
+            short_form = lemma.split('%')[0]
+            self.lemma2sense.setdefault(short_form, []).append(lemma)
+
+    def _set_mappings(self):
+        self.mappings = {}
+        for lemma in self.sc_lemmas:
+            self.mappings[lemma] = []
+            for sense, ssid, ss in self._get_synsets(lemma):
+                self.mappings[lemma].append([sense, ssid, ss])
+
+    def _get_synsets(self, lemma):
+        synsets = []
+        for sense in self.lemma2sense[lemma]:
+            ssid = self.sc.wordnet._sense_idx.get(sense)
+            ss = self.sc.wordnet.get_noun_synset(ssid)
+            if ss is not None:
+                synsets.append([sense, ssid, ss])
+            else:
+                ss = self.sc.wordnet.get_verb_synset(ssid)
+                if ss is not None:
+                    synsets.append([sense, ssid, ss])
+        return synsets
+
+    def print_mappings(self):
+        """Save the mappings to data/corelex-3.1-semcor_lemma2synset.txt."""
+        fname = self.corelex_semcor_lemma2synset_file()
+        with open(fname, 'w') as fh:
+            for lemma in sorted(self.mappings):
+                fh.write(lemma + "\n")
+                for sense, ssid, ss in self.mappings[lemma]:
+                    btypes = ' '.join(sorted(ss.basic_types))
+                    fh.write("\t%s\n" % sense)
+                    fh.write("\t\t%s\n" % ssid)
+                    fh.write("\t\t%s\n" % ss.cat)
+                    fh.write("\t\t%s\n" % btypes)
+                    fh.write("\t\t%s\n" % ss.words_as_string())
+                    fh.write("\t\t%s\n" % ss.gloss)
+                fh.write("\n")
+
+    def corelex_semcor_lemma2synset_file(self):
+        # output file with mappings from senses to synset information and basic
+        # types if available
+        return "data/corelex-%s-semcor_lemma2synset.txt" % self.sc.cl_version
+
 
 if __name__ == '__main__':
     print("Creating semcor files in %s" % SEMCOR_DIR)
