"""
semcor_cl.py 

This module contains utilities for processing the semcor annotated corpus and
producing human readable files regarding certain relationships between noun synsets.
The semcor corpus consists of two subsets of the Brown corpus which have been tokenized, 
lemmatized, part of speech tagged, and labeled with wordnet senses.
Semcor documentation and downloads are available at 
http://web.eecs.umich.edu/~mihalcea/downloads.html#semcor

Dependencies:

To use this code, download and install SemCor 3.0.  Modify your config.py file to 
contain the full path for your semcor3.0 directory in the variable SEMCOR_DIR.

You will also need wordnet 3.1 installed, with a pointer to the wordnet directory 
(missing the version #) in the config.py file as the value of WORDNET_DIR.
The line should look like:
WORDNET_DIR = '<your-full-path-here>/WordNet-%s/'

python 3.x

To run and to create all the files described below:

From command line, run

$ python3 semcor_cl.py

or within python, run 

>>> semcor_cl.create_SemCorF()

Output:

file: corelex-3.1-semcor_pairs-nouns.tab
description: One line for each pair of synsets which map to the same lemma and appear
together in at least one document in the semcor corpus.  These represent lemmas for which
alternate senses occur within the same (document sized) "context".
format: lemma basic_type_for_synset1 basic_type_for_synset2 synset1_offset synset2_offset synset1_text|synset2_text
example line:
ability atr psy 05207437        05624029        the quality of being able to perform...|possession of the qualities (especially mental qualities) required to do something...
NOTE: for browsing the file, it is useful to sort it lexicographically first, so that pairs 
for the same lemma will occur in sequence.

file: corelex-3.1-semcor_sentno2file-nouns.tab
description: One line mapping a sentence number to the document it occurs in.  Sentence numbering
starts at 0.  Document names are the same as file names in the Brown corpus directories.
format: sentence_number doc_name
example line: 7       br-a01

file: corelex-3.1-semcor_doc_pairs-nouns.tab
description: One line for a pair of synsets for the same lemma, showing the doc they cooccurred in
and the sentence numbers with that doc.  
format: lemma synset1_offset synset2_offset document_name list_of_sent_nos_for synset1 list_for_synset2
example line: vote    00183062        00184354        br-a01  [76]    [44, 47, 62, 63, 65, 67]
NOTE: For browsing, it is best to sort the file lexicographically.

file: corelex-3.1-semcor_missing_sids-nouns.tab
description: a list of sense_keys (sids) which have no corresponding synset offset in the
wordnet 3.1 index.sense file.
format: sense_key
example line: variety%1:09:00::
NOTE: It is unclear why so many sense keys have no mapping.  Needs to be investigated further.

To run without producing files:
sc = semcor_cl.create_SemCorF(False)

"""

from collections import defaultdict
from config import SEMCOR_DIR
from wordnet import WordNet
from nltk.corpus import semcor
import itertools
import pdb
import os
import pickle

# to use reload in python3: >>> from importlib import reload

# utilities
# create a single string out of a set of strings
def set2string(myset):
    return("|".join(myset))

# Set write_output_p to True to generate output files.
# Set it to False to return a populated SemCorF object without writing 
# data to files. All the info needed to generate the output files
# is stored in the object.
def create_SemCorF(write_output_p = True):
    wn = WordNet('3.1', add_basic_types=True)
    sc = SemCorF(wn, SEMCOR_DIR, write_output_p)
    return(sc)
    
# class to create and output files based on semcor annotations
class SemCorF():

    # output file for pairs of synset ids that occur for the same lemma in the same doc
    # lemma sid1 sid2 doc sent_no1 sent_no2
    def corelex_semcor_pairs_file(self, category, extension='tab'):
        return "data/corelex-%s-semcor_pairs-%ss.%s" % (self.cl_version, category, extension)

    # output file for pairs of synset ids, docs and sentence numbers where they occur
    def corelex_semcor_doc_pairs_file(self, category, extension='tab'):
        return "data/corelex-%s-semcor_doc_pairs-%ss.%s" % (self.cl_version, category, extension)

    # output file of sense keys which map to no synset offset in wordnet 3.1
    def corelex_semcor_missing_sids_file(self, category, extension='tab'):
        return "data/corelex-%s-semcor_missing_sids-%ss.%s" % (self.cl_version, category, extension)

    # mapping of sent_no to the file_name (document) it appears in
    def corelex_semcor_sentno2file(self, category, extension='tab'):
        return "data/corelex-%s-semcor_sentno2file-%ss.%s" % (self.cl_version, category, extension)

    def __init__(self, wn, semcor_dir, write_output_p = True):

        self.wordnet = wn
        self.cl_version = '3.1'
        self.write_output_p = write_output_p

        #sid is synset offset (synset.id in wordnet.py)
        #lemma is the canonical wordnet string
        #cf is corpus frequency
        #df is document frequency
        #spair is a tuple of synset offsets for a lemma, alphabetically sorted
                
        self.dn_lemma2cf = defaultdict(int)
        self.dn_lemma2df = defaultdict(int)
        #self.dn_sid2lemma = {}
        #self.dn_lemma2sid = {}
        self.dn_sid2cf = defaultdict(int)
        self.dn_sid2df = defaultdict(int)
        # dict whose key is a tuple of a lemma and pair of synset offsets (for example:
        # ('end', '05989760', '15291722')
        # and value is the number of docs the synsets
        # cooccur in (as long as the number is >= 1)
        # By iterating through this dict, you can get all the pairs that cooccur.
        # e.g., lemma_pair = next(iter(sc.dn_spair2df.items))
        self.dn_spair2df = defaultdict(int)

        # map a sentence number to the document it occurs in
        self.sent_no2doc = {}

        # map a lemma and synset offset (lemma, sid tuple) 
        # to the set of sentence numbers it
        # occurs in. Use a set in case the same lemma/sid occurs
        # multiple times in the same sentence.  
        # Sentence numbers are ordered from 0 and continue through
        # the brown1 and brown2 semcor files (taken in lexicographic order.)
        self.dn_lemma_sid2all_sent_nos = defaultdict(set)

        # map from lemma to the set of (lemma, sid) tuples found in the corpus
        self.dn_lemma2all_lemma_sid = defaultdict(set)

        # keep a set of all sids (synset offsets) found in the corpus for a 
        # given lemma
        self.dn_lemma2all_sids = defaultdict(set)

        # mapping from lemma to all pairs of sids for the lemma the cooccur in
        # at least one document.
        self.dn_lemma2spair = defaultdict(set)

        # track any missing sense keys that appear in semcor but not in
        # wordnet index.sense file.
        self.missing_keys = set()

        self._load_semcor(semcor_dir)
        #self._output_semcor_stats(output_dir)
        if self.write_output_p:        
            self._output_dn_semcor('noun')
        
        # print out missing sense keys
        if self.write_output_p:
            number_missing_keys = len(self.missing_keys)
            filename = self.corelex_semcor_missing_sids_file('noun')

            print("WARNING: %i sense keys had no mapping in wordnet.  See %s" % (number_missing_keys, filename))
            with open(filename, 'w') as fh:
                for key in self.missing_keys:
                    fh.write("%s\n" % key)

    # return the nth sentence from the semcor corpus
    def get_semcor_sentence(self, sent_no):
        sent = " ".join(semcor.sents()[0])
        return(sent)
    
    def get_lemma_sid_info(self, lemma, sid):
        bt = set2string(self.wordnet.get_noun_synset(sid).basic_types)
        sents = list(self.dn_lemma_sid2all_sent_nos[(lemma, sid)])
        return(bt, sents)
        
    def get_lemma_sid_pair_info(self, lemma, sid1, sid2):
        (bt1, sents1) = self.get_lemma_sid_info(lemma, sid1)
        (bt2, sents2) = self.get_lemma_sid_info(lemma, sid2)
        return(bt1, bt2, sents1, sents2)

    def get_spair_info(self, spair):
        (lemma, sid1, sid2) = spair
        (bt1, bt2, sents1, sents2) = self.get_lemma_sid_pair_info(lemma, sid1, sid2)
        gloss1 = self.wordnet.get_noun_synset(sid1).gloss
        gloss2 = self.wordnet.get_noun_synset(sid2).gloss
        return(lemma, bt1, bt2, gloss1, gloss2, self.get_semcor_sentence(sents1[0]), self.get_semcor_sentence(sents2[0]) ) 

            
    def _load_semcor(self, semcor_dir):
    # As of December 2018, semcor directory contains two files with 
    # wordnet sense annotations for nouns and verbs:
    # brown1, brown2.
    # We will combine these into a single corpus for our corpus 
    # statistics.

        # To track sentence numbers (consistent with nltk semcor numbering)
        # we will start numbering sentences by 0 and continue the numbering
        # across the brown1 and brown2 corpora.
        # We will look for a <sent> tag in the xml file to know when to increment sent_no

        ## /// NOTE: We will need to change the start number to 1, rather than 0.  TODO
        sent_no = -1

        # file to capture pairs along with specific documents and sentence numbers
        semcor_doc_pairs_file = self.corelex_semcor_doc_pairs_file('noun')

        if self.write_output_p:
            semcor_doc_pairs_stream = open(semcor_doc_pairs_file, "w")

        # We are interested in semcor lines containing nouns. e.g.
        # <wf cmd=done pos=NN lemma=jury wnsn=1 lexsn=1:14:00::>jury</wf>
        #for subdir in ["brown1"]:
        for subdir in ["brown1", "brown2"]:

            path = os.path.join(semcor_dir, subdir, "tagfiles")
            # Note that nltk semcor routines process the files in lexicographic order.
            # In order for our sentence numbering to match theirs, we have to process
            # the files in the same order.
            for semcor_file in sorted(os.listdir(path)):
                # for each lemma in the doc, keep the set of 
                # sids that appear for the lemma
                dn_lemma2sids = defaultdict(set)

                # keep a doc specific set of sentence numbers in which a
                # synset occurs.  Use a set in case the same lemma/sid occurs
                # multiple times in the same sentence.
                dn_sid2sent_nos = defaultdict(set)

                semcor_path = os.path.join(path, semcor_file)
                for line in open(semcor_path):
                    # check if the line starts a new sentence
                    # indicated by the tag <s snum=1>
                    # If so, increment the sent_no
                    if line[0:7] == "<s snum":
                        sent_no += 1
                        # capture the relationship between sent_no and document (semcor filename)
                        self.sent_no2doc[sent_no] = semcor_file

                    # simple way to extract needed fields for noun lemmas
                    try:
                        (w, d, p, l, w, s) = line.split(' ')
                        if p == "pos=NN":
                            # we have a common noun.
                            # extract the field values we need.
                            pos = p.split('=')[1]
                            lemma = l.split('=')[1]
                            wnsn = int(w.split('=')[1])
                            lexsn = s.split('>')[0].split('=')[1]
                            lemma_sense_key = "%".join([lemma, lexsn])
                            # get the synset_offset (sid) corresponding to the sense key composed of lemma%lexsn
                            # NOTE: some semcor keys do not appear to be
                            # in wordnet's index.sense 3.1 mapping file.  We have to
                            # ignore these.
                            #pdb.set_trace()
                            if lemma_sense_key in self.wordnet._sense_idx:
                                sid = self.wordnet._sense_idx[lemma_sense_key]

                                # update the corpus frequencies
                                self.dn_lemma2cf[lemma] += 1
                                self.dn_sid2cf[sid] += 1

                                # add the sid to the set of sids for the lemma
                                # assuming the sense id has a mapping to a synset offset
                                # in wordnet's index.sense file.
                                dn_lemma2sids[lemma].add(sid)

                                # corpus-wide mapping of lemma to (lemma, sid) tuples
                                self.dn_lemma2all_lemma_sid = defaultdict(set)

                                # update the corpus-wide set of sids per lemma 
                                self.dn_lemma2all_sids[lemma].add(sid)

                                # keep track of all the sentences this synset occurs in
                                dn_sid2sent_nos[sid].add(sent_no)

                                # update the corpus-wide set of sentences for the 
                                # lemma/synset combination
                                lemma_sid = (lemma, sid)

                                ### BUG? Check the lemma_sid. Is the sid a number or
                                ### string.  Is the sent_no correct. ///
                                self.dn_lemma_sid2all_sent_nos[lemma_sid].add(sent_no)
                                
                                # update the corpus-wide set of lemma-sid tuples for 
                                # each lemma

                                #pdb.set_trace()

                            else:
                                self.missing_keys.add(lemma_sense_key)

                    except ValueError:
                        continue

                # We have finished processing a single doc.
                # Update doc frequencies
                for lemma, sids in dn_lemma2sids.items():
                    self.dn_lemma2df[lemma] += 1
                    for sid in sids:
                        self.dn_sid2df[sid] += 1

                    #pdb.set_trace()
                    # compute all sid pairs and update their doc freqs
                    # extract pairs of sids for the lemma by taking all 
                    # combinations of two items in the l_basic_type list.
                    l_sid_pair =  list(itertools.combinations(sids, 2))
                    for sid_pair in l_sid_pair:
                        sid_pair = sorted(sid_pair)
                        sid_tuple = tuple([lemma] + sid_pair)
                        # save the tuple and increment count (across docs)
                        self.dn_spair2df[sid_tuple] += 1

                        # corpus-wide mapping of lemma to sid pairs
                        # pairs that cooccur in at least one document
                        self.dn_lemma2spair[lemma].add(sid_tuple)

                        sid1 = sid_pair[0]
                        sid2 = sid_pair[1]
                        sid1_sents = dn_sid2sent_nos[sid1]
                        sid2_sents = dn_sid2sent_nos[sid2]
                        # output the within doc tuples along with their sent_nos
                        # filename = self.corelex_semcor_doc_pairs_file(category)
                        if self.write_output_p:
                            semcor_doc_pairs_stream.write("%s\t%s\t%s\t%s\t%s\t%s\n" %(lemma, sid1, sid2, semcor_file, sid1_sents, sid2_sents))
                        #pdb.set_trace()

        if self.write_output_p:        
            semcor_doc_pairs_stream.close()

            filename = self.corelex_semcor_sentno2file('noun') 
            with open(filename, 'w') as fh:
                for (sent_no, doc) in self.sent_no2doc.items():
                    fh.write("%i\t%s\n" % (sent_no, doc))


                        
    # This output is collapsed across docs.  The same sense pair appearing in
    # multiple documents will only be output once.  However, if it appears with a
    # different lemma, it will be output once per lemma.
    def _output_dn_semcor(self, category):
        filename = self.corelex_semcor_pairs_file(category)
        with open(filename, 'w') as fh:
            for pair, df in self.dn_spair2df.items():
                lemma = pair[0]
                s1 = pair[1]
                s2 = pair[2]
                #pdb.set_trace()
                # Note that some synsets may have multiple basic types.  We will 
                # append these into a string separated by | using set2string.
                s1_bt = set2string(self.wordnet.get_noun_synset(s1).basic_types)
                s2_bt = set2string(self.wordnet.get_noun_synset(s2).basic_types)
                #pdb.set_trace()

                joined_basic_types = " ".join([s1_bt, s2_bt])

                s1_gloss = self.wordnet.get_noun_synset(s1).gloss
                s2_gloss = self.wordnet.get_noun_synset(s2).gloss
                fh.write("%s\t%s\t%s\t%s\t%s\n" % (lemma, joined_basic_types, s1, s2,  '|'.join([s1_gloss, s2_gloss])))

##############################################################
def create_parallel(write_output_p = False):
    wn = WordNet('3.1', add_basic_types=True)
    para = Parallel(wn)
    return(para)

# from importlib import reload
# import wordnet
# wn = wordnet.WordNet('3.1', add_basic_types=True)
# import semcor_cl
# semcor_cl.run_para(wn)

# Generate a sorted pairs file and a parallels file
def run_para(wn):
    p = Parallel(wn)
<<<<<<< HEAD
    # p.top_pair_parallels(10, 10000)
=======
>>>>>>> d789c08a
    p.filter_pair_file()
    p.top_pair_parallels(10, 10000)


# p = semcor_cl.create_parallel()
class Parallel():

    def __init__(self, wn):
        self.wordnet = wn
        # This file needs to be created from corelex-3.1-semcor_pairs-nouns.tab:
        # cat corelex-3.1-semcor_pairs-nouns.tab | cut -f2 | sunr > corelex-3.1-semcor_pairs-nouns.f2.sunr
        # alias sunr='sort | uniq -c | sort -nr | sed -e '\''s/^ *\([0-9]*\) /\1  /'\'''
        self.sorted_pairs_file = "data/corelex-3.1-semcor_pairs-nouns.f2.sunr"
        # We'll use a threshold of frequency of pair type >= 10 for generating
        # the parallels data in top_pair_parallels()
        self.para_file = "data/corelex-3.1-semcor-gte_10.para"
        # pair_file generated using the semcor_cl class
        # use the sorted file to get output in alphabetical order by source lemma
        self.semcor_pairs_nouns_file = "data/corelex-3.1-semcor_pairs-nouns.tab.sorted"
        self.filtered_pair_file = "data/corelex-3.1-semcor_pairs-nouns.filt"

    # /// add a class to hold the sister synsets and its parallel words/synsets
    #class sister_pair(self):
        #self.synset

    
    def word2bt_synsets(self, word, basic_type):
        """
        Given a word and a basic type, return a list of synsets for the word that match 
        the basic type. If the word has no synsets (i.e. it is an unknown word), return the 
        word as an unknown word in the second field of the tuple returned.  This allows the 
        caller to distinguish between a word that has no synsets of the given basic_type and
        one which is altogether unknown in wordnet.
        """
        word_synset_ids = []
        word_obj = self.wordnet.get_noun(word)
        # We want to distinguish a lemma that has no synset at all (i.e., unknown word)
        # from a lemma that has no synset of the desired basic_type
        unknown_word = ""
        # It is possible to get a word that is referenced in a synset which does
        # not have its own wordnet entry (e.g. "Anglo-Saxon").  So we have to
        # test for that situation here by seeing if the resulting word object is null.
        if word_obj == None:
            print("[semcor_cl.py]word2bt_synsets: word not in wordnet: %s\n" % word)
            unknown_word = word
            
            #return([])
        else:
            word_synset_ids = self.wordnet.get_noun(word).synsets

        # convert ids list to synset list
        word_synsets = [self.wordnet.get_noun_synset(sid) for sid in word_synset_ids]
        # create list of synsets which have the basic_type requested
        wbt_synsets = []
        #pdb.set_trace()
        for synset in word_synsets:
            if basic_type in synset.basic_types:
                wbt_synsets.append(synset)
        return((wbt_synsets, unknown_word))

    # Given a lemma and two synsets for the lemma
    # Find sister synsets of synset 1 that have lemmas with synsets which also
    # match the basic_type of synset 2 
    # p.find_parallels("american", "06960241", "09758057", "com", "hum")
    # p.find_parallels("addition", "00364614", "02682269", "act", "pho")
    # p.find_parallels("allotment",  "01085569", "13310490","act", "pos" )
    # p.find_parallels("air", "08670889", "14865437", "loc", "sub")
    def find_parallels(self, lemma, sid1, sid2, basic_type_1, basic_type_2, verbose_p = False):
        ss1 = self.wordnet.get_noun_synset(sid1)
        sister_lemmas = []
        parallels = []
        no_parallels = []
        unknown_words = []
        # extract the (simple word) lemmas for sister synsets
        for sister_synset in ss1.sisters():
            l_simple_words = sister_synset.simple_words
            if l_simple_words != []:
                sister_lemmas.extend(l_simple_words)

        #pdb.set_trace()
        for word in sister_lemmas:
            (sister_word_synsets, unknown_word) = self.word2bt_synsets(word, basic_type_2)
            # track any word that has no parallel synset (with desired basic_type)
            if sister_word_synsets == []:
                if unknown_word != "":
                    unknown_words.append(unknown_word)
                else:
                    no_parallels.append(word)
                    if verbose_p:
                        print("no parallel for: %s\n" % word)
            for sister_word_synset in sister_word_synsets:
                parallels.append((word, sister_word_synset))
                if verbose_p:
                    print("%s\t%s\t%s\n" % (word, sister_word_synset.id, sister_word_synset.gloss))

        return(parallels, no_parallels, unknown_words)

    def top_pair_parallels(self, min_count = 10, limit = 100000000):
        """
        # any pair of unequal basic types with semcor frequency >= min_count
        d_top_pairs = {}
        for line in open(self.sorted_pairs_file):
            (count, pair) = line.split("\t")
            bt1, bt2 = pair.split(" ")
            count = int(count)
            if count >= min_count:
                # index by tuple of basic types
                d_top_pairs[(bt1, bt2)] = count
            else:
                continue
        """

        # open our output file for parallels
        with open(self.para_file, 'w') as parallels_str:
            # iterate through the sorted file of pairs found in semcor
            # watch for limit (to process a subset of the file)
            line_number = 0
            #for line in open(self.semcor_pairs_nouns_file):
            for line in open(self.filtered_pair_file):
                # conditions: 
                # 1. Pair must be high frequency (ie. in the d_top_pairs dict
                # 2. Pair must be composed of two different basic types
                # (Note that many pairs have the same basic type. We ignore these
                # for now.)
                #(lemma1, bt_pair, sid1, sid2, glosses) = line.split("\t")
                line = line.strip()
                if line != "":
                    line_number += 1
                    # Terminate if we have reached our line limit
                    if line_number > limit:
                        print("Reached line limit: %i\n" % line_number)
                        return()

                    # Parse the fields and process the line for parallels
                    (count, bt_pair, lemma1, sid1_sid2, glosses) = line.split("\t")
                    # Terminate if we have reached the minimum count
                    if int(count) <= min_count:
                        return()

                    (basic_type_1, basic_type_2) = bt_pair.split(" ")
                    if basic_type_1 == basic_type_2:
                        continue
                    (sid1, sid2) = sid1_sid2.split(" ")
                    (parallels, no_parallels, unknown_words) = self.find_parallels(lemma1, sid1, sid2, basic_type_1, basic_type_2)
                    parallels_str.write("%s\t%s\t%s\t%s %s\t%s\n" % (count, lemma1, bt_pair, sid1, sid2, glosses))
                    for parallel in parallels:
                        (word, sister_word_synset) = parallel
                        parallels_str.write("\t%s\t%s\t%s\n" % (word, sister_word_synset.id, sister_word_synset.gloss))
                        
                    parallels_str.write("\tNo match: %s\n\n" % no_parallels)
                    parallels_str.write("\tUnknown words: %s\n\n" % unknown_words)
        print("Processed line number: %i\n" % line_number)

    # Take a pair file sorted by the pair field (column 2)
    # Remove any lines for which the members of the pair are equal.
    # This gives us all examples of a particular pair type.
    def filter_pair_file(self, min_count = 10):
        d_pairs = {}
        # create dict with counts for each pair of basic types
        for line in open(self.sorted_pairs_file):
            line = line.strip()
            (count, pair) = line.split("\t")
            count = int(count)
            d_pairs[pair] = count

        #pdb.set_trace()
        with open(self.filtered_pair_file, 'w') as filtered_str:
            for line in open(self.semcor_pairs_nouns_file):
                # conditions: 

                # 2. Pair must be composed of two different basic types
                # (Note that many pairs have the same basic type. We ignore these
                # for now.)
                (lemma, bt_pair, sid1, sid2, glosses) = line.split("\t")
                (basic_type_1, basic_type_2) = bt_pair.split(" ")
                count = d_pairs[bt_pair]
                if (basic_type_1 != basic_type_2) and (count >= min_count):
                    filtered_str.write("%i\t%s\t%s\t%s %s\t%s\n\n" % (count, bt_pair, lemma, sid1, sid2, glosses))


class SemcorWordnetMappings(object):

    """Class for creating a file with mappings from lemmas in Semcor and their
    senses to wordnet synsets (that is, some elements from those synsets). These
    mappings are intended to be used by the semcor browser (see the repository
    at https://github.com/marcverhagen/semcor).

    The content of the file looks as follows (note that the indentation in the
    real file is one or two tabs):

    friday
        friday%1:28:00::
            15189510
            noun
            tme
            Friday.28.0 Fri.28.0
            the sixth day of the week; the fifth working day

    For each lemma ("Friday" in this case) it has a list of senses (just the one
    here: "friday%1:28:00::") and for each sense it lists the synset identifier,
    the category, the basic types, the synset description (list of lemmas with
    sense numbers) and the synset gloss.

    To generate this file do the following from a Python3 prompt:

       >>> from semcor_cl import SemcorWordnetMappings
       >>> m = SemcorWordnetMappings()
       >>> m.print_mappings()

    Results are written to data/corelex-3.1-semcor_lemma2synset.txt.

    """

    def __init__(self):
        self.wn = WordNet('3.1', add_basic_types=True)
        self.sc = SemCorF(self.wn, SEMCOR_DIR, write_output_p=False)
        self.sc_lemmas = list(self.sc.dn_lemma2cf.keys())
        self.lemma2sense = {}
        self.mappings = {}
        self._set_lemma_to_sense_idx()
        self._set_mappings()

    def _set_lemma_to_sense_idx(self):
        self.lemma2sense = {}
        for lemma in self.sc.wordnet._sense_idx:
            short_form = lemma.split('%')[0]
            self.lemma2sense.setdefault(short_form, []).append(lemma)

    def _set_mappings(self):
        self.mappings = {}
        for lemma in self.sc_lemmas:
            self.mappings[lemma] = []
            for sense, ssid, ss in self._get_synsets(lemma):
                self.mappings[lemma].append([sense, ssid, ss])

    def _get_synsets(self, lemma):
        synsets = []
        for sense in self.lemma2sense[lemma]:
            ssid = self.sc.wordnet._sense_idx.get(sense)
            ss = self.sc.wordnet.get_noun_synset(ssid)
            if ss is not None:
                synsets.append([sense, ssid, ss])
            else:
                ss = self.sc.wordnet.get_verb_synset(ssid)
                if ss is not None:
                    synsets.append([sense, ssid, ss])
        return synsets

    def print_mappings(self):
        """Save the mappings to data/corelex-3.1-semcor_lemma2synset.txt."""
        fname = self.corelex_semcor_lemma2synset_file()
        with open(fname, 'w') as fh:
            for lemma in sorted(self.mappings):
                fh.write(lemma + "\n")
                for sense, ssid, ss in self.mappings[lemma]:
                    btypes = ' '.join(sorted(ss.basic_types))
                    fh.write("\t%s\n" % sense)
                    fh.write("\t\t%s\n" % ssid)
                    fh.write("\t\t%s\n" % ss.cat)
                    fh.write("\t\t%s\n" % btypes)
                    fh.write("\t\t%s\n" % ss.words_as_string())
                    fh.write("\t\t%s\n" % ss.gloss)
                fh.write("\n")

    def corelex_semcor_lemma2synset_file(self):
        # output file with mappings from senses to synset information and basic
        # types if available
        return "data/corelex-%s-semcor_lemma2synset.txt" % self.sc.cl_version


if __name__ == '__main__':
    print("Creating semcor files in %s" % SEMCOR_DIR)
    create_SemCorF()
    print("File created.")<|MERGE_RESOLUTION|>--- conflicted
+++ resolved
@@ -388,10 +388,6 @@
 # Generate a sorted pairs file and a parallels file
 def run_para(wn):
     p = Parallel(wn)
-<<<<<<< HEAD
-    # p.top_pair_parallels(10, 10000)
-=======
->>>>>>> d789c08a
     p.filter_pair_file()
     p.top_pair_parallels(10, 10000)
 
